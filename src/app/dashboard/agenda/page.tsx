--- conflicted
+++ resolved
@@ -1,12 +1,8 @@
 'use client'
 
 import { useState } from 'react'
-<<<<<<< HEAD
 import { Plus, Filter, Settings } from 'lucide-react'
 import Link from 'next/link'
-=======
-import { Calendar, Filter, Plus } from 'lucide-react'
->>>>>>> 2a779197
 
 import { Container, Stack } from '@/shared/components/layout'
 import { Button } from '@/shared/components/ui'
@@ -16,18 +12,11 @@
 import { useAdminAgendamentos } from '@/domains/users/hooks/use-admin-agendamentos'
 import { ConfirmarAgendamentoModal } from '@/domains/appointments/components/ConfirmarAgendamentoModal'
 import { formatDateForDB } from '@/shared/utils/date-utils'
-<<<<<<< HEAD
 import type {
   CalendarView,
   CalendarFilters as CalendarFiltersType,
   Appointment,
 } from '@/types/appointments'
-=======
-// import { Calendar } from '@/components/calendar/Calendar'
-// import { CalendarStats } from '@/components/calendar/CalendarStats'
-// import { CalendarFilters } from '@/components/calendar/CalendarFilters'
-import type { CalendarView, CalendarFilters as CalendarFiltersType } from '@/types/appointments'
->>>>>>> 2a779197
 
 export default function AgendaPage() {
   const [selectedDate, setSelectedDate] = useState(new Date())
@@ -218,16 +207,7 @@
           </div>
 
           {/* Estatísticas */}
-<<<<<<< HEAD
           <CalendarStats stats={stats} loading={loading} onPendentesClick={handlePendentesClick} />
-=======
-          <div className="bg-white dark:bg-secondary-graphite-light rounded-lg p-6">
-            <h3 className="text-lg font-semibold mb-4">Estatísticas</h3>
-            <p className="text-gray-600 dark:text-gray-300">
-              {loading ? 'Carregando estatísticas...' : `${appointments.length} agendamentos encontrados`}
-            </p>
-          </div>
->>>>>>> 2a779197
 
           {/* Filtros */}
           <div className="bg-white dark:bg-secondary-graphite-light rounded-lg p-6">
@@ -236,7 +216,6 @@
           </div>
 
           {/* Calendário */}
-<<<<<<< HEAD
           <Calendar
             appointments={appointments}
             view={calendarView}
@@ -259,16 +238,6 @@
             onCancel={handleCancelAppointment}
             loading={loading}
           />
-=======
-          <div className="bg-white dark:bg-secondary-graphite-light rounded-lg p-6">
-            <h3 className="text-lg font-semibold mb-4">Calendário</h3>
-            <p className="text-gray-600 dark:text-gray-300">Calendário em desenvolvimento</p>
-            <div className="mt-4">
-              <p className="text-sm text-gray-500">Data selecionada: {selectedDate.toLocaleDateString('pt-BR')}</p>
-              <p className="text-sm text-gray-500">Visualização: {calendarView}</p>
-            </div>
-          </div>
->>>>>>> 2a779197
         </Stack>
       </Container>
     </RouteGuard>
