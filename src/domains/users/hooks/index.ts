--- conflicted
+++ resolved
@@ -19,15 +19,13 @@
 export { useProfileSync } from './use-profile-sync'
 export { useFuncionariosEspecialidades } from './use-funcionarios-especialidades-simple'
 
-<<<<<<< HEAD
 // Public hooks (for clients)
 export { useFuncionariosPublicos } from './use-funcionarios-publicos'
-=======
+
 // React Query hooks
 export { 
   useUserQueries,
   useUser,
   useUsers,
   useActiveUsersByRole
-} from './use-user-queries'
->>>>>>> 2a779197
+} from './use-user-queries'